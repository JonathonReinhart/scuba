#!/usr/bin/env python2

# SCUBA - Simple Container-Utilizing Build Architecture
# (C) 2015 Jonathon Reinhart
# https://github.com/JonathonReinhart/scuba

import os, os.path
import sys
import yaml
import subprocess
import shlex
import argparse

__version__ = '1.1.2'

SCUBA_YML = '.scuba.yml'
BUILD_DIR = '/build'

def appmsg(fmt, *args):
    print 'scuba: ' + fmt.format(*args)

<<<<<<< HEAD
# http://stackoverflow.com/a/9577670
class Loader(yaml.Loader):
    def __init__(self, stream):
        self._root = os.path.split(stream.name)[0]
        super(Loader, self).__init__(stream)

    def from_yaml(self, node):
        '''
        Implementes a !from_yaml constructor with the following syntax:
            !from_yaml filename key

        Arguments:
            filename:   Filename of external YAML document from which to load,
                        relative to the current YAML file.
            key:        Key from external YAML document to return,
                        using a dot-separated syntax for nested keys.

        Examples:
            !from_yaml external.yml pop
            !from_yaml external.yml foo.bar.pop
            !from_yaml "another file.yml" "foo bar.snap crackle.pop"
        '''
        # Load the content from the node, as a scalar
        content = self.construct_scalar(node)

        # Split on unquoted spaces
        parts = shlex.split(content)
        if len(parts) != 2:
            raise yaml.YAMLError('Two arguments expected to !from_yaml')
        filename, key = parts

        # path is relative to the current YAML document
        path = os.path.join(self._root, filename)

        # Load the other YAML document
        with open(path, 'r') as f:
            doc = yaml.load(f, self.__class__)

        # Retrieve the key
        try:
            cur = doc
            for k in key.split('.'):
                cur = cur[k]
        except KeyError:
            raise yaml.YAMLError('Key "{0}" not found in {1}'.format(key, filename))
        return cur



Loader.add_constructor('!from_yaml', Loader.from_yaml)


def load_config():
    try:
        with open(SCUBA_YML) as f:
            config = yaml.load(f, Loader)
=======
def find_config():
    '''Search up the diretcory hierarchy for .scuba.yml

    Returns: path, rel on success, or None if not found
        path    The absolute path of the directory where .scuba.yml was found
        rel     The relative path from the directory where .scuba.yml was found
                to the current directory
    '''
    cross_fs = 'SCUBA_DISCOVERY_ACROSS_FILESYSTEM' in os.environ
    path = os.getcwd()

    rel = ''
    while True:
        if os.path.exists(os.path.join(path, SCUBA_YML)):
            return path, rel

        if not cross_fs and os.path.ismount(path):
            appmsg('{0} not found here or any parent up to mount point {1}'.format(SCUBA_YML, path))
            print 'Stopping at filesystem boundary (SCUBA_DISCOVERY_ACROSS_FILESYSTEM not set).'
            sys.exit(128)

        # Traverse up directory hierarchy
        path, rest = os.path.split(path)
        if not rest:
            break

        # Accumulate the relative path back to where we started
        rel = os.path.join(rest, rel)

    appmsg('{0} not found here or any parent directories'.format(SCUBA_YML))
    sys.exit(128)


def load_config(path):
    try: 
        with open(path) as f:
            config = yaml.safe_load(f)
>>>>>>> 58cfe08b
    except IOError as e:
        appmsg('Error opening {0}: {1}', SCUBA_YML, e)
        sys.exit(2)

    required_nodes = ('image',)
    optional_nodes = ('aliases',)

    # Check for missing required nodes
    missing = [n for n in required_nodes if not n in config]
    if missing:
        appmsg('{0}: Required node{1} missing: {2}', SCUBA_YML,
                's' if len(missing) > 1 else '', ', '.join(missing))
        sys.exit(2)

    # Check for unrecognized nodes
    extra = [n for n in config if not n in required_nodes + optional_nodes]
    if extra:
        appmsg('{0}: Unrecognized node{1}: {2}', SCUBA_YML,
                's' if len(extra) > 1 else '', ', '.join(extra))
        sys.exit(2)

    return config

def process_command(config, command):
    aliases = config.get('aliases', {})

    if command:
        rep = aliases.get(command[0])
        if rep:
            command.pop(0)
            command = shlex.split(rep) + command

    return command


def make_vol_opt(hostdir, contdir, options=None):
    '''Generate a docker volume option'''
    vol = '--volume={0}:{1}'.format(hostdir, contdir)
    if options != None:
        if isinstance(options, basestring):
            options = (options,)
        vol += ':' + ','.join(options)
    return vol

def parse_args():
    ap = argparse.ArgumentParser(description='Simple Container-Utilizing Build Apparatus')
    ap.add_argument('-v', '--version', action='version', version='%(prog)s ' + __version__)
    ap.add_argument('command', nargs=argparse.REMAINDER)
    args = ap.parse_args()

    return args

def main():
    args = parse_args()

    # top_path is where .scuba.yml is found, and becomes the top of our bind mount
    # top_rel is the relative path from top_path to the current working directory,
    # and is where we'll set the working directory in the container (relative to
    # the bind mount point).
    top_path, top_rel = find_config()

    config = load_config(os.path.join(top_path, SCUBA_YML))

    run_args = ['docker', 'run',
        # interactive: keep STDIN open
        '-i',

        # allocate TTY
        '-t',

        # remove container after exit
        '--rm',

        # Mount build directory...
        # NOTE: This tells Docker to re-label the directory for compatibility
        # with SELinux. See `man docker-run` for more information.
        make_vol_opt(top_path, BUILD_DIR, 'z'),

        # ...and set the working dir there
        '-w', os.path.join(BUILD_DIR, top_rel),
    ]

    # Run as the current user:group
    # Only pass the --user option if we're running docker locally/natively.
    # This is to work around a permissions issue in the container when running
    # on OSX using boot2docker.
    if not 'DOCKER_HOST' in os.environ:
        run_args.append('--user={0}:{1}'.format(os.getuid(), os.getgid()))

    # Docker image
    run_args.append(config['image'])

    run_args += process_command(config, args.command)

    #from pprint import pprint; pprint(run_args)
    #return 42

    return subprocess.call(run_args)

if __name__ == '__main__':
    main()<|MERGE_RESOLUTION|>--- conflicted
+++ resolved
@@ -19,7 +19,6 @@
 def appmsg(fmt, *args):
     print 'scuba: ' + fmt.format(*args)
 
-<<<<<<< HEAD
 # http://stackoverflow.com/a/9577670
 class Loader(yaml.Loader):
     def __init__(self, stream):
@@ -67,16 +66,8 @@
             raise yaml.YAMLError('Key "{0}" not found in {1}'.format(key, filename))
         return cur
 
-
-
 Loader.add_constructor('!from_yaml', Loader.from_yaml)
 
-
-def load_config():
-    try:
-        with open(SCUBA_YML) as f:
-            config = yaml.load(f, Loader)
-=======
 def find_config():
     '''Search up the diretcory hierarchy for .scuba.yml
 
@@ -109,12 +100,10 @@
     appmsg('{0} not found here or any parent directories'.format(SCUBA_YML))
     sys.exit(128)
 
-
 def load_config(path):
     try: 
         with open(path) as f:
-            config = yaml.safe_load(f)
->>>>>>> 58cfe08b
+            config = yaml.load(f, Loader)
     except IOError as e:
         appmsg('Error opening {0}: {1}', SCUBA_YML, e)
         sys.exit(2)
